name: Java setup, build and test

on:
  workflow_call:

jobs:
  tests:
    runs-on: ${{ matrix.os }}
    strategy:
      matrix:
        os: ["ubuntu-latest", "macos-latest", "windows-latest"]

    steps:
      - name: Setup Java
        uses: actions/setup-java@v3
        with:
          distribution: 'temurin'
          java-version: '17'
          
      - name: Checkout sources
        uses: actions/checkout@v4

      - name: Add $JAVA_HOME to library path
        if: runner.os == 'Linux'
        run:   |
         echo "LD_LIBRARY_PATH=$LD_LIBRARY_PATH:$JAVA_HOME/lib:$JAVA_HOME/lib/server" >> "$GITHUB_ENV"

      - name: Add $JAVA_HOME to library path
        if: runner.os == 'macOS'
        run:   |
         echo "DYLD_FALLBACK_LIBRARY_PATH=$DYLD_FALLBACK_LIBRARY_PATH:$JAVA_HOME/lib:$JAVA_HOME/lib/server" >> "$GITHUB_ENV"

      - name: Add $JAVA_HOME to library path
        if: runner.os == 'Windows'
        run:   |
         Add-Content $env:GITHUB_PATH "$env:JAVA_HOME\bin;$env:JAVA_HOME\bin\server"

#      - name: Debug session
#        uses: mxschmitt/action-tmate@v3

      - name: Build
        run: cargo build --verbose

      - name: Run tests
<<<<<<< HEAD
        run: cargo test --verbose
  android-build-tests:
    runs-on: ubuntu-latest

    steps:
      - name: Checkout sources
        uses: actions/checkout@v4

      - name: Build Android example
        run: cargo build --package robusta-android-example --verbose
=======
        run: cargo test --verbose -- --test-threads=1
>>>>>>> 75365532
<|MERGE_RESOLUTION|>--- conflicted
+++ resolved
@@ -4,7 +4,7 @@
   workflow_call:
 
 jobs:
-  tests:
+  desktop-tests:
     runs-on: ${{ matrix.os }}
     strategy:
       matrix:
@@ -42,8 +42,8 @@
         run: cargo build --verbose
 
       - name: Run tests
-<<<<<<< HEAD
-        run: cargo test --verbose
+        run: cargo test --verbose -- --test-threads=1
+
   android-build-tests:
     runs-on: ubuntu-latest
 
@@ -52,7 +52,4 @@
         uses: actions/checkout@v4
 
       - name: Build Android example
-        run: cargo build --package robusta-android-example --verbose
-=======
-        run: cargo test --verbose -- --test-threads=1
->>>>>>> 75365532
+        run: cargo build --package robusta-android-example --verbose